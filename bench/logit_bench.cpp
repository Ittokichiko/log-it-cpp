--- conflicted
+++ resolved
@@ -182,7 +182,6 @@
     adapter.prepare(scenario, recorder);
 
     // Warm-up (no recording, no duration).
-<<<<<<< HEAD
     {
         std::ostringstream oss;
         oss << "Warm-up start lib=" << adapter.library_name()
@@ -225,36 +224,7 @@
             << " bytes=" << scenario.message_bytes;
         log_info(oss.str());
     }
-=======
-    std::cout << "[logit_bench] Warm-up start lib=" << adapter.library_name()
-              << " async=" << (scenario.async ? '1' : '0')
-              << " sink=" << sink_name(scenario.sink)
-              << " producers=" << scenario.producers
-              << " bytes=" << scenario.message_bytes
-              << " total=" << warmup_messages << std::endl;
-    run_workload(adapter, recorder, scenario, warmup_messages, false, false);
-    std::cout << "[logit_bench] Warm-up completed lib=" << adapter.library_name()
-              << " async=" << (scenario.async ? '1' : '0')
-              << " sink=" << sink_name(scenario.sink)
-              << " producers=" << scenario.producers
-              << " bytes=" << scenario.message_bytes
-              << std::endl;
-
-    // Measured run.
-    std::cout << "[logit_bench] Measure start lib=" << adapter.library_name()
-              << " async=" << (scenario.async ? '1' : '0')
-              << " sink=" << sink_name(scenario.sink)
-              << " producers=" << scenario.producers
-              << " bytes=" << scenario.message_bytes
-              << " total=" << scenario.total_messages << std::endl;
-    const auto dur = run_workload(adapter, recorder, scenario, scenario.total_messages, true, true);
-    std::cout << "[logit_bench] Measure completed lib=" << adapter.library_name()
-              << " async=" << (scenario.async ? '1' : '0')
-              << " sink=" << sink_name(scenario.sink)
-              << " producers=" << scenario.producers
-              << " bytes=" << scenario.message_bytes
-              << std::endl;
->>>>>>> 53426dfe
+
     const auto sum = recorder.finalize();
 
     double thr = 0.0;
@@ -322,11 +292,9 @@
     using namespace logit_bench;
     std::atomic<bool> watchdog_done{false};
     std::thread watchdog;
-<<<<<<< HEAD
     std::atomic<std::uint64_t> watchdog_progress{steady_now_ns()};
     g_watchdog_progress = &watchdog_progress;
-=======
->>>>>>> 53426dfe
+
     try {
         std::vector<std::unique_ptr<ILoggerAdapter>> adapters;
         adapters.emplace_back(std::make_unique<LogItAdapter>());
@@ -343,7 +311,6 @@
         // Totals (can be overridden by env):
         const std::size_t total_messages  = get_env_size_t("LOGIT_BENCH_TOTAL", 200000);
         const std::size_t warmup_messages = get_env_size_t("LOGIT_BENCH_WARMUP", 4096);
-<<<<<<< HEAD
         const std::size_t timeout_seconds = get_env_size_t("LOGIT_BENCH_TIMEOUT_SEC", 1200);
 
         if (timeout_seconds > 0) {
@@ -355,18 +322,7 @@
                     if (std::chrono::steady_clock::now() - last_tp >= timeout) {
                         log_error(std::string("Timeout reached after ") + std::to_string(timeout_seconds)
                                   + " seconds without progress. Terminating benchmark.");
-=======
-        const std::size_t timeout_seconds = get_env_size_t("LOGIT_BENCH_TIMEOUT_SEC", 600);
-
-        if (timeout_seconds > 0) {
-            watchdog = std::thread([timeout_seconds, &watchdog_done]() {
-                const auto deadline = std::chrono::steady_clock::now() + std::chrono::seconds(timeout_seconds);
-                while (!watchdog_done.load(std::memory_order_relaxed)) {
-                    if (std::chrono::steady_clock::now() >= deadline) {
-                        std::cerr << "[logit_bench] Timeout reached after "
-                                  << timeout_seconds
-                                  << " seconds. Terminating benchmark." << std::endl;
->>>>>>> 53426dfe
+
                         std::cerr.flush();
                         std::_Exit(124);
                     }
@@ -387,7 +343,6 @@
                             scenario.message_bytes  = msg_bytes;
                             scenario.total_messages = total_messages;
 
-<<<<<<< HEAD
                             {
                                 std::ostringstream oss;
                                 oss << "Scenario start lib=" << adapter->library_name()
@@ -398,14 +353,7 @@
                                     << " total=" << scenario.total_messages;
                                 log_info(oss.str());
                             }
-=======
-                            std::cout << "[logit_bench] Scenario start lib=" << adapter->library_name()
-                                      << " async=" << (scenario.async ? '1' : '0')
-                                      << " sink=" << sink_name(scenario.sink)
-                                      << " producers=" << scenario.producers
-                                      << " bytes=" << scenario.message_bytes
-                                      << " total=" << scenario.total_messages << std::endl;
->>>>>>> 53426dfe
+
                             auto result = execute_scenario(*adapter, scenario, warmup_messages);
                             append_csv(adapter->library_name(), scenario, result.summary, result.throughput);
                             print_summary(adapter->library_name(), scenario, result);
@@ -419,12 +367,8 @@
     } catch (const std::exception& ex) {
         watchdog_done.store(true, std::memory_order_relaxed);
         if (watchdog.joinable()) watchdog.join();
-<<<<<<< HEAD
         log_error(std::string("Benchmark failed: ") + ex.what());
         g_watchdog_progress = nullptr;
-=======
-        std::cerr << "Benchmark failed: " << ex.what() << std::endl;
->>>>>>> 53426dfe
         return 1;
     }
     g_watchdog_progress = nullptr;
